--- conflicted
+++ resolved
@@ -16,15 +16,9 @@
         public static string RecycleEffectPfb = ItemPrefabPath + "RecycleEffect";
         public static string DiePanelPfb = UIPrefabPath + "GameUIDiePanel";
         public static string FinishPanelPfb = UIPrefabPath + "GameUIFinishPanel";
-<<<<<<< HEAD
         public static string FadePanelInPfb = UIPrefabPath + "GameUIFadeInPanel";
         public static string FadePanelOutPfb = UIPrefabPath + "GameUIFadeOutPanel";
         
-=======
-        public static string FadePanelPfb = UIPrefabPath + "GameUIFadePanel";
-
->>>>>>> 2ccf3b7f
-
         //Animation
         public static string GunClip = AnimationPath + "Gun";
         public static string EnemyClip = AnimationPath + "Enemy";
