--- conflicted
+++ resolved
@@ -49,19 +49,6 @@
                 
                 var angleLeft = Quaternion.Euler(0, 0, -1 * perAngle * i);
                 var angleRight = Quaternion.Euler(0, 0, 1 * perAngle * i);
-<<<<<<< HEAD
-                var col = Physics2D.Raycast(transform.position, angleLeft * transform.up.normalized * explosionDistance, explosionDistance).collider;
-                if (col)
-                {
-                    col.TryGetComponent(out IExplosion explosion);
-                    explosion.OnExplosion();
-                }
-                else
-                {
-                    var hit2D = Physics2D.Raycast(transform.position, angleRight * transform.up.normalized * explosionDistance, explosionDistance);
-                    hit2D.collider.gameObject.TryGetComponent(out IExplosion explosion);
-                    explosion.OnExplosion();
-=======
                 var hit2d1 = Physics2D.Raycast(transform.position, angleLeft * transform.up.normalized,
                     explosionDistance);
                 var hit2d2 = Physics2D.Raycast(transform.position, angleRight * transform.up.normalized,
@@ -75,7 +62,6 @@
                 if (hit2d2.collider.gameObject.TryGetComponent(out IExplosion explosion1))
                 {
                     explosion1.OnExplosion();
->>>>>>> d051b9bb
                 }
                 
             }
