using Game.GameEvent;
using UnityEngine;

namespace Game
{
    public class PlayerController : MonoBehaviour, IExplosion, IBulletTrigger
    {
        [SerializeField, Header("玩家移动速度")] public float moveSpeed;
        [SerializeField, Header("偏移系数")] private float offsetCoefficient;
        private Vector2 _mouseV2;
        private bool _isForwardShoot;
        private bool _canShoot;
        public bool _canMove;
        private Vector2 bulletOnPlacePos;

        #region 子弹回收

        [SerializeField, Header("子弹回收后再次射出CD")]
        private float _shootCD = 0.5f; //todo 5秒CD

        private float _nowShootTime;
        private bool _canShootCd;

        #endregion

        #region 组件

        private Rigidbody2D rb;
        [SerializeField] private GameObject gunGo;
        [SerializeField] private Transform muzzle;
        private Camera _camera;
        [SerializeField] private Projection _projection;
        private GameObject bullet;
        [SerializeField] private LineRenderer _line;

        #endregion

        private void Awake()
        {
            bullet = Resources.Load("Prefabs/Item/Bullet") as GameObject;
        }

        void Start()
        {
            #region 事件注册

            TypeEventSystem.Global.Register<GameBulletShotOnPlaceEvt>(OnBulletOnPlaceEvt)
                .UnRegisterWhenGameObjectDestroyed(gameObject);

            #endregion

            _camera = Camera.main;
            rb = GetComponent<Rigidbody2D>();
            _isForwardShoot = true;
            _canShoot = true;
            _canMove = true;
            _nowShootTime = -.5f; //todo 5秒cd
        }

        void OnBulletOnPlaceEvt(GameBulletShotOnPlaceEvt gameBulletShotOnPlaceEvt)
        {
            bulletOnPlacePos = gameBulletShotOnPlaceEvt.bulletPos;
            _canShoot = true;
            _canMove = true;
        }

        void Update()
        {
            #region 鼠标跟随

            if (_canMove)
            {
                _mouseV2 = _camera.ScreenToWorldPoint(Input.mousePosition);
            }

            #endregion

            #region 角色移动

            if (_canMove)
            {
                var x = Input.GetAxis("Horizontal");
                var y = Input.GetAxis("Vertical");
                rb.velocity = new Vector2(x * moveSpeed, y * moveSpeed);
            }

            #endregion

            #region 瞄准射击

            _canShootCd = Time.time > _shootCD + _nowShootTime;

            if (_canShoot && _canShootCd)
            {
                if (Input.GetMouseButtonDown(1))
                {
                    _line.gameObject.SetActive(true);
                    _line.gameObject.GetComponent<Projection>().Enable();
                }

                if (Input.GetMouseButton(1))
                {
                    CreatSimulateBullet();

                    if (Input.GetMouseButtonDown(0))
                    {
                        if (_isForwardShoot)
                        {
                            var go = Instantiate(bullet, muzzle.transform.position, gunGo.transform.rotation);
                            go.GetComponent<BulletCtr>().SetFire(GetDirection_ToGun());
                            _isForwardShoot = false;
                            _canShoot = false;
                        }
                        else
                        {
                            TypeEventSystem.Global.Send<GamePlayerWantRetrievesBulletEvt>();
                            var position = bulletOnPlacePos - GetDirection_WallBulletToPlayer() * offsetCoefficient;
                            var go = Instantiate(bullet, position, Quaternion.identity);
                            go.GetComponent<BulletCtr>().SetFire(GetDirection_GoToPlayer(go.transform.position));
                            go.GetComponent<BulletCtr>().IsBack = true;
                            _canShoot = false;
                            _canMove = false;
                            rb.velocity = Vector2.zero;
                        }
                    }
                }
            }

            if (Input.GetMouseButtonUp(1) || !_canShoot)
            {
                _line.gameObject.SetActive(false);
                _line.gameObject.GetComponent<Projection>().Disable();
            }

            #endregion
        }

        public void OnNormalBulletTrigger(BulletCtr ctr)
        {
            ctr.DestroyGo();
            if (ctr.IsBack)
            {
                _canShoot = true;
                _canMove = true;
                _isForwardShoot = true;
                _nowShootTime = Time.time;
                TypeEventSystem.Global.Send<GamePlayerGetBackBulletEvt>();
            }
            else
            {
                Die();
            }
        }

        public Vector2 GetMouseInfo()
        {
            return (_mouseV2 - (Vector2)gunGo.transform.position).normalized;
        }

        public Vector2 GetPlayerMoveInfo()
        {
            var x = Input.GetAxis("Horizontal");
            var y = Input.GetAxis("Vertical");
            return new Vector2(x * moveSpeed, y * moveSpeed);
        }

<<<<<<< HEAD
=======
        


        private void OnCollisionEnter2D(Collision2D col)
        {
            if (col.transform.CompareTag("Bullet")) //子弹返回玩家身上
            {
                if (col.gameObject.GetComponent<BulletCtr>().QueryBack())
                {
                    TypeEventSystem.Global.Send<GamePlayerGetBackBulletEvt>();
                    _isForwardShoot = true;
                    _canShoot = true;
                    _canMove = true;
                    CountShootCD();
                    Destroy(col.gameObject);
                }
            }
        }

>>>>>>> 5ab8494c
        void CreatSimulateBullet()
        {
            var go = Instantiate(bullet);
            var bulletCtr = go.GetComponent<BulletCtr>();
            bulletCtr.IsGhost = true;
            if (!_isForwardShoot)
            {
                go.transform.position = bulletOnPlacePos - GetDirection_WallBulletToPlayer() * offsetCoefficient;
                go.transform.rotation = Quaternion.identity;
                bulletCtr.IsBack = true;
                _projection.SimulateLinePosition(bulletCtr, GetDirection_WallBulletToPlayer());
            }
            else
            {
                go.transform.position = muzzle.transform.position;
                go.transform.rotation = gunGo.transform.rotation;
                _projection.SimulateLinePosition(bulletCtr, GetDirection_ToGun());
            }

            Destroy(go);
        }

        Vector2 GetDirection_ToGun()
        {
            return (_mouseV2 - (Vector2)gunGo.transform.position).normalized;
        }

        Vector2 GetDirection_WallBulletToPlayer()
        {
            return ((Vector2)transform.position - bulletOnPlacePos).normalized;
        }

        Vector2 GetDirection_GoToPlayer(Vector2 GoPos)
        {
            return ((Vector2)transform.position - GoPos).normalized;
        }

        public void OnExplosion()
        {
            Die();
        }

        void Die()
        {
            Debug.Log("playerDie");
            TypeEventSystem.Global.Send<GameOverEvt>();
        }
    }
}<|MERGE_RESOLUTION|>--- conflicted
+++ resolved
@@ -135,6 +135,12 @@
             #endregion
         }
 
+        public void OnExplosion()
+        {
+            Die();
+        }
+
+
         public void OnNormalBulletTrigger(BulletCtr ctr)
         {
             ctr.DestroyGo();
@@ -152,40 +158,12 @@
             }
         }
 
-        public Vector2 GetMouseInfo()
-        {
-            return (_mouseV2 - (Vector2)gunGo.transform.position).normalized;
-        }
-
-        public Vector2 GetPlayerMoveInfo()
-        {
-            var x = Input.GetAxis("Horizontal");
-            var y = Input.GetAxis("Vertical");
-            return new Vector2(x * moveSpeed, y * moveSpeed);
-        }
-
-<<<<<<< HEAD
-=======
-        
-
-
-        private void OnCollisionEnter2D(Collision2D col)
-        {
-            if (col.transform.CompareTag("Bullet")) //子弹返回玩家身上
-            {
-                if (col.gameObject.GetComponent<BulletCtr>().QueryBack())
-                {
-                    TypeEventSystem.Global.Send<GamePlayerGetBackBulletEvt>();
-                    _isForwardShoot = true;
-                    _canShoot = true;
-                    _canMove = true;
-                    CountShootCD();
-                    Destroy(col.gameObject);
-                }
-            }
-        }
-
->>>>>>> 5ab8494c
+        void Die()
+        {
+            Debug.Log("playerDie");
+            TypeEventSystem.Global.Send<GameOverEvt>();
+        }
+
         void CreatSimulateBullet()
         {
             var go = Instantiate(bullet);
@@ -223,15 +201,9 @@
             return ((Vector2)transform.position - GoPos).normalized;
         }
 
-        public void OnExplosion()
-        {
-            Die();
-        }
-
-        void Die()
-        {
-            Debug.Log("playerDie");
-            TypeEventSystem.Global.Send<GameOverEvt>();
+        public Vector2 GetMouseInfo()
+        {
+            return (_mouseV2 - (Vector2)gunGo.transform.position).normalized;
         }
     }
 }