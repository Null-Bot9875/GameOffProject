using Game.GameEvent;
using UnityEngine;

namespace Game
{
    public class PlayerController : MonoBehaviour
    {
        private float x;
        private float y;
        [SerializeField, Header("玩家移动速度")] private float moveSpeed;
        [SerializeField, Header("偏移系数")] private float offsetCoefficient;
        private Vector2 mouseV2;
        private bool _isForwardShoot;
        private bool canShoot;
        private Vector2 bulletOnWallPos;

        #region 子弹回收

        private float _shootCD = 5f;
        private float _nowShootTime;

        #endregion

        #region 组件

        private Rigidbody2D rb;
        [SerializeField] private GameObject gunGo;
        [SerializeField] private Transform muzzle;
        private Camera _camera;
        private bool _isCameraNotNull;
        [SerializeField] private Projection _projection;
        private GameObject bullet;
        [SerializeField] private LineRenderer _line;

        #endregion

        private void Awake()
        {
            bullet = Resources.Load("Prefabs/Item/Bullet") as GameObject;
        }

        void Start()
        {
            #region 事件注册

            TypeEventSystem.Global.Register<GameBulletShotOnWallEvt>(OnBulletOnWallEvt)
                .UnRegisterWhenGameObjectDestroyed(gameObject);

            #endregion

            _camera = Camera.main;
            rb = GetComponent<Rigidbody2D>();
            _isForwardShoot = true;
            canShoot = true;
            _nowShootTime = -5f;
        }

        void OnBulletOnWallEvt(GameBulletShotOnWallEvt gameBulletShotOnWallEvt)
        {
            bulletOnWallPos = gameBulletShotOnWallEvt.bulletPos;
            canShoot = true;
        }

        void Update()
        {
            #region 鼠标跟随

            mouseV2 = _camera.ScreenToWorldPoint(Input.mousePosition);

            ChangeWeaponForce();

            #endregion

            #region 角色移动

            x = Input.GetAxis("Horizontal");
            y = Input.GetAxis("Vertical");
            rb.velocity = new Vector2(x * moveSpeed, y * moveSpeed);

            #endregion

            #region 瞄准射击

            var canShootCD = Time.time > _shootCD + _nowShootTime;

            if (canShoot && canShootCD)
            {
                if (Input.GetMouseButtonDown(1))
                {
                    _line.gameObject.SetActive(true);
                    _line.gameObject.GetComponent<Projection>().Enable();
                }

                if (Input.GetMouseButton(1))
                {
                    CreatSimulateBullet();
                    if (Input.GetMouseButtonDown(0))
                    {
                        if (_isForwardShoot)
                        {
                            var go = Instantiate(bullet, muzzle.transform.position, gunGo.transform.rotation);
                            go.GetComponent<BulletCtr>().SetFire(GetDirection_ToGun());
                            _isForwardShoot = false;
                            canShoot = false;
                        }
                        else
                        {
                            var position = bulletOnWallPos - GetDirection_WallBulletToPlayer() * offsetCoefficient;
                            var go = Instantiate(bullet, position, Quaternion.identity);
                            go.GetComponent<BulletCtr>()
                                .SetFire(GetDirection_GoToPlayer(go.transform.position), false, true);
                            canShoot = false;
                        }
                    }
                }
            }

            if (Input.GetMouseButtonUp(1) || !canShoot)
            {
                _line.gameObject.SetActive(false);
                _line.gameObject.GetComponent<Projection>().Disable();
            }

            #endregion
        }

        void CountShootCD()
        {
            _nowShootTime = Time.time;
        }

        public Vector2 GetMouseInfo()
        {
            return (mouseV2 - (Vector2)gunGo.transform.position).normalized;
        }

        public Vector2 GetPlayerMoveInfo()
        {
            x = Input.GetAxis("Horizontal");
            y = Input.GetAxis("Vertical");
            return new Vector2(x * moveSpeed, y * moveSpeed);
        }

        void ChangeWeaponForce()
        {
            gunGo.transform.right = (mouseV2 - (Vector2)gunGo.transform.position).normalized;
            gunGo.GetComponent<SpriteRenderer>().flipY = (mouseV2.x < transform.position.x);

            if (mouseV2.y > transform.position.y)
            {
                gunGo.GetComponent<SpriteRenderer>().sortingOrder = -1;
            }
            else
            {
                gunGo.GetComponent<SpriteRenderer>().sortingOrder = 1;
            }
        }

        private void OnCollisionEnter2D(Collision2D col)
        {
            if (col.transform.CompareTag("Bullet")) //子弹返回玩家身上
            {
                if (col.gameObject.GetComponent<BulletCtr>().isback)
                {
                    _isForwardShoot = true;
                    canShoot = true;
                    CountShootCD();
                    Destroy(col.gameObject);
                }
                
            }
        }

        void CreatSimulateBullet()
        {
            var go = Instantiate(bullet);
            var bulletCtr = go.GetComponent<BulletCtr>();
            if (!_isForwardShoot)
            {
<<<<<<< HEAD
                go.transform.position = bulletOnWallPos - GetDirection_WallBulletToPlayer() * offsetCoefficient;;
=======
                go.transform.position = bulletOnWallPos - GetDirection_WallBulletToPlayer() * offsetCoefficient;
>>>>>>> 9852ad29
                go.transform.rotation = Quaternion.identity;
                bulletCtr.isback = true;
                _projection.SimulateTrajectory(bulletCtr, GetDirection_WallBulletToPlayer());
            }
            else
            {
                go.transform.position = muzzle.transform.position;
                go.transform.rotation =  gunGo.transform.rotation;
                _projection.SimulateTrajectory(bulletCtr, GetDirection_ToGun());
            }

            Destroy(go);
        }

        Vector2 GetDirection_ToGun()
        {
            return (mouseV2 - (Vector2)gunGo.transform.position).normalized;
        }

        Vector2 GetDirection_WallBulletToPlayer()
        {
            return ((Vector2)transform.position - bulletOnWallPos).normalized;
        }

        Vector2 GetDirection_GoToPlayer(Vector2 GoPos)
        {
            return ((Vector2)transform.position - GoPos).normalized;
        }
    }
}<|MERGE_RESOLUTION|>--- conflicted
+++ resolved
@@ -177,11 +177,7 @@
             var bulletCtr = go.GetComponent<BulletCtr>();
             if (!_isForwardShoot)
             {
-<<<<<<< HEAD
-                go.transform.position = bulletOnWallPos - GetDirection_WallBulletToPlayer() * offsetCoefficient;;
-=======
                 go.transform.position = bulletOnWallPos - GetDirection_WallBulletToPlayer() * offsetCoefficient;
->>>>>>> 9852ad29
                 go.transform.rotation = Quaternion.identity;
                 bulletCtr.isback = true;
                 _projection.SimulateTrajectory(bulletCtr, GetDirection_WallBulletToPlayer());
