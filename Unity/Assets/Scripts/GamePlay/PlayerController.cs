using Game.GameEvent;
using UnityEngine;

namespace Game
{
    public class PlayerController : MonoBehaviour, IExplosion, IBulletTrigger
    {
        [SerializeField, Header("玩家移动速度")] public float moveSpeed;
        [SerializeField, Header("偏移系数")] private float offsetCoefficient;
        private Vector2 _mouseV2;

        private bool _isForwardShoot = true;
        private bool _isHaveBullet = true;
        private bool _isBulletOnWall;
        private bool _isAimSelf;
        private bool _isCanMove = true;
        private Vector2 bulletOnPlacePos;

        #region 子弹回收

        [SerializeField, Header("子弹回收后再次射出CD")]
        private float _shootCD = 0.5f; //todo 5秒CD

        private float _countCd;

        #endregion

        #region 组件

        [SerializeField] private GameObject gunGo;
        [SerializeField] private Transform muzzle;
        [SerializeField] private Projection _projection;
        [SerializeField] private LineRenderer _line;

        private GameObject bullet;
        private Rigidbody2D rb;
        private Camera _camera;

        #endregion

        private void Awake()
        {
            bullet = Resources.Load(GamePath.BulletPath) as GameObject;
            _camera = Camera.main;
            rb = GetComponent<Rigidbody2D>();
            InvokeRepeating(nameof(RepeatCountCd), 0, .1f);
            TypeEventSystem.Global.Register<GameBulletShotOnPlaceEvt>(OnBulletOnPlaceEvt);
            TypeEventSystem.Global.Register<GameRecycleBulletGhost>(OnRecycleBulletGhostEvt);
        }

        private void OnDestroy()
        {
            CancelInvoke(nameof(RepeatCountCd));
            TypeEventSystem.Global.UnRegister<GameBulletShotOnPlaceEvt>(OnBulletOnPlaceEvt);
            TypeEventSystem.Global.UnRegister<GameRecycleBulletGhost>(OnRecycleBulletGhostEvt);
        }

        void RepeatCountCd()
        {
            _countCd -= .1f;
            if (_countCd <= 0)
                _countCd = 0;
        }

        void OnBulletOnPlaceEvt(GameBulletShotOnPlaceEvt gameBulletShotOnPlaceEvt)
        {
            bulletOnPlacePos = gameBulletShotOnPlaceEvt.bulletPos;
            _isBulletOnWall = true;
            _isCanMove = true;
        }

        private void OnRecycleBulletGhostEvt(GameRecycleBulletGhost evt)
        {
            _isAimSelf = evt.IsAimSelf;
        }

        void Update()
        {
            if (_isCanMove)
            {
                //鼠标跟随
                _mouseV2 = _camera.ScreenToWorldPoint(Input.mousePosition);
                //角色移动
                var x = Input.GetAxis("Horizontal");
                var y = Input.GetAxis("Vertical");
                rb.velocity = new Vector2(x * moveSpeed, y * moveSpeed);
            }

            if (Input.GetMouseButtonDown(1))
            {
                _line.gameObject.GetComponent<Projection>().Enable();
            }

            if (Input.GetMouseButtonUp(1))
            {
                _line.gameObject.GetComponent<Projection>().Disable();
            }

            if (Input.GetMouseButton(1))
            {
                //预测
                CreatSimulateBullet();

                if (!IsCanShoot())
                    return;

                //开火
                if (Input.GetMouseButtonDown(0))
                {
                    _line.gameObject.GetComponent<Projection>().Disable();
                    var go = InstantiateBullet();
                    go.GetComponent<BulletCtr>().SetFire(GetBulletDir());
                    if (_isForwardShoot)
                    {
                        _isForwardShoot = false;
                        _isHaveBullet = false;
                    }
                    else
                    {
                        _isCanMove = false;
                        _isAimSelf = false;
                        _isBulletOnWall = false;
                        rb.velocity = Vector2.zero;
                        TypeEventSystem.Global.Send<GameRecycleBulletRequestEvt>();
                    }
                }
            }
        }

        private bool IsCanShoot()
        {
            var isCanShoot = true;
            //回收的时候无视CD限制
            var isShootCd = _countCd == 0;
            if (_isForwardShoot)
            {
                isCanShoot &= _isHaveBullet;
                isCanShoot &= isShootCd;
            }
            else
            {
                isCanShoot &= _isBulletOnWall;
                isCanShoot &= _isAimSelf;
            }

            return isCanShoot;
        }

        private void CreatSimulateBullet()
        {
            var go = InstantiateBullet();
            var bulletCtr = go.GetComponent<BulletCtr>();
            bulletCtr.IsGhost = true;
            _projection.SimulateLinePosition(bulletCtr, GetBulletDir());
            Destroy(go);
        }

        private GameObject InstantiateBullet()
        {
            var go = Instantiate(bullet);
            var bulletCtr = go.GetComponent<BulletCtr>();
            if (_isForwardShoot)
            {
                go.transform.position = muzzle.transform.position;
                go.transform.rotation = gunGo.transform.rotation;
            }
            else
            {
                go.transform.position = bulletOnPlacePos - GetDirection_WallBulletToPlayer() * offsetCoefficient;
                go.transform.rotation = Quaternion.identity;
                bulletCtr.IsBack = true;
            }

            return go;
        }

<<<<<<< HEAD
        private void OnCollisionEnter2D(Collision2D col)
=======
        public void OnExplosion()
>>>>>>> 13d86dfa
        {
            Die();
        }

        public void OnBulletTrigger(BulletCtr ctr)
        {
            ctr.DestroyGo();
            if (ctr.IsBack)
            {
                _isHaveBullet = true;
                _isCanMove = true;
                _isForwardShoot = true;
                _countCd = _shootCD;
                TypeEventSystem.Global.Send<GameRecycleBulletTriggerEvt>();
            }
            else
            {
                Die();
            }
        }

        void Die()
        {
            Debug.Log("playerDie");
            TypeEventSystem.Global.Send<GameOverEvt>();
        }

        public Vector2 GetMouseInfo()
        {
            return (_mouseV2 - (Vector2)gunGo.transform.position).normalized;
        }

        private Vector2 GetBulletDir()
        {
            return _isForwardShoot ? GetDirection_ToGun() : GetDirection_WallBulletToPlayer();
        }

        private Vector2 GetDirection_ToGun()
        {
            return (_mouseV2 - (Vector2)gunGo.transform.position).normalized;
        }

        private Vector2 GetDirection_WallBulletToPlayer()
        {
            return ((Vector2)transform.position - bulletOnPlacePos).normalized;
        }
    }
}<|MERGE_RESOLUTION|>--- conflicted
+++ resolved
@@ -174,11 +174,7 @@
             return go;
         }
 
-<<<<<<< HEAD
-        private void OnCollisionEnter2D(Collision2D col)
-=======
         public void OnExplosion()
->>>>>>> 13d86dfa
         {
             Die();
         }
